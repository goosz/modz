name: pre-commit

on:
  pull_request:
    branches:
      - main

permissions:
  contents: read

jobs:
  pre-commit:
    permissions:
        contents: read
        pull-requests: read
    runs-on: ubuntu-latest
    steps:
    - uses: actions/checkout@08c6903cd8c0fde910a37f88322edcfb5dd907a8 # v5.0.0
<<<<<<< HEAD
    - uses: actions/setup-python@a26af69be951a213d495a4c3e4e4022e16d87065 # v5.6.0
    - uses: actions/setup-go@44694675825211faa026b3c33043df3e48a5fa00 # v6.0.0
=======
    - uses: actions/setup-python@e797f83bcb11b83ae66e0230d6156d7c80228e7c # v6.0.0
    - uses: actions/setup-go@d35c59abb061a4a6fb18e82ac0862c26744d6ab5 # v5.5.0
>>>>>>> a2eb5564
    - uses: pre-commit/action@2c7b3805fd2a0fd8c1884dcaebf91fc102a13ecd # v3.0.1<|MERGE_RESOLUTION|>--- conflicted
+++ resolved
@@ -16,11 +16,6 @@
     runs-on: ubuntu-latest
     steps:
     - uses: actions/checkout@08c6903cd8c0fde910a37f88322edcfb5dd907a8 # v5.0.0
-<<<<<<< HEAD
-    - uses: actions/setup-python@a26af69be951a213d495a4c3e4e4022e16d87065 # v5.6.0
+    - uses: actions/setup-python@e797f83bcb11b83ae66e0230d6156d7c80228e7c # v6.0.0
     - uses: actions/setup-go@44694675825211faa026b3c33043df3e48a5fa00 # v6.0.0
-=======
-    - uses: actions/setup-python@e797f83bcb11b83ae66e0230d6156d7c80228e7c # v6.0.0
-    - uses: actions/setup-go@d35c59abb061a4a6fb18e82ac0862c26744d6ab5 # v5.5.0
->>>>>>> a2eb5564
     - uses: pre-commit/action@2c7b3805fd2a0fd8c1884dcaebf91fc102a13ecd # v3.0.1